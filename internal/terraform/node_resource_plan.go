// Copyright (c) HashiCorp, Inc.
// SPDX-License-Identifier: BUSL-1.1

package terraform

import (
	"fmt"
	"log"
	"strings"

	"github.com/hashicorp/hcl/v2"

	"github.com/hashicorp/terraform/internal/addrs"
	"github.com/hashicorp/terraform/internal/dag"
	"github.com/hashicorp/terraform/internal/states"
	"github.com/hashicorp/terraform/internal/tfdiags"
)

// nodeExpandPlannableResource represents an addrs.ConfigResource and implements
// DynamicExpand to a subgraph containing all of the addrs.AbsResourceInstance
// resulting from both the containing module and resource-specific expansion.
type nodeExpandPlannableResource struct {
	*NodeAbstractResource

	// ForceCreateBeforeDestroy might be set via our GraphNodeDestroyerCBD
	// during graph construction, if dependencies require us to force this
	// on regardless of what the configuration says.
	ForceCreateBeforeDestroy *bool

	// skipRefresh indicates that we should skip refreshing individual instances
	skipRefresh bool

	preDestroyRefresh bool

	// skipPlanChanges indicates we should skip trying to plan change actions
	// for any instances.
	skipPlanChanges bool

	// forceReplace are resource instance addresses where the user wants to
	// force generating a replace action. This set isn't pre-filtered, so
	// it might contain addresses that have nothing to do with the resource
	// that this node represents, which the node itself must therefore ignore.
	forceReplace []addrs.AbsResourceInstance

	// We attach dependencies to the Resource during refresh, since the
	// instances are instantiated during DynamicExpand.
	// FIXME: These would be better off converted to a generic Set data
	// structure in the future, as we need to compare for equality and take the
	// union of multiple groups of dependencies.
	dependencies []addrs.ConfigResource
}

var (
	_ GraphNodeDestroyerCBD         = (*nodeExpandPlannableResource)(nil)
	_ GraphNodeDynamicExpandable    = (*nodeExpandPlannableResource)(nil)
	_ GraphNodeReferenceable        = (*nodeExpandPlannableResource)(nil)
	_ GraphNodeReferencer           = (*nodeExpandPlannableResource)(nil)
	_ GraphNodeImportReferencer     = (*nodeExpandPlannableResource)(nil)
	_ GraphNodeConfigResource       = (*nodeExpandPlannableResource)(nil)
	_ GraphNodeAttachResourceConfig = (*nodeExpandPlannableResource)(nil)
	_ GraphNodeAttachDependencies   = (*nodeExpandPlannableResource)(nil)
	_ GraphNodeTargetable           = (*nodeExpandPlannableResource)(nil)
	_ graphNodeExpandsInstances     = (*nodeExpandPlannableResource)(nil)
)

func (n *nodeExpandPlannableResource) Name() string {
	return n.NodeAbstractResource.Name() + " (expand)"
}

func (n *nodeExpandPlannableResource) expandsInstances() {
}

// GraphNodeAttachDependencies
func (n *nodeExpandPlannableResource) AttachDependencies(deps []addrs.ConfigResource) {
	n.dependencies = deps
}

// GraphNodeDestroyerCBD
func (n *nodeExpandPlannableResource) CreateBeforeDestroy() bool {
	if n.ForceCreateBeforeDestroy != nil {
		return *n.ForceCreateBeforeDestroy
	}

	// If we have no config, we just assume no
	if n.Config == nil || n.Config.Managed == nil {
		return false
	}

	return n.Config.Managed.CreateBeforeDestroy
}

// GraphNodeDestroyerCBD
func (n *nodeExpandPlannableResource) ModifyCreateBeforeDestroy(v bool) error {
	n.ForceCreateBeforeDestroy = &v
	return nil
}

func (n *nodeExpandPlannableResource) DynamicExpand(ctx EvalContext) (*Graph, tfdiags.Diagnostics) {
	// Expand the current module.
	expander := ctx.InstanceExpander()
	moduleInstances := expander.ExpandModule(n.Addr.Module)

<<<<<<< HEAD
	// Expand the imports for this resource.
	// TODO: Add support for unknown instances in import blocks.
	var diags tfdiags.Diagnostics
	imports, importDiags := n.expandResourceImports(ctx)
	diags = diags.Append(importDiags)

	// The possibility of partial-expanded modules and resources is
	// currently guarded by a language experiment, and so to minimize the
	// risk of that experiment impacting mainline behavior we currently
	// branch off into an entirely-separate codepath in those situations,
	// at the expense of duplicating some of the logic for behavior this
	// method would normally handle.
	//
	// Normally language experiments are confined to only a single module,
	// but this one has potential cross-module impact once enabled for at
	// least one, and so this flag is true if _any_ module in the configuration
	// has opted in to the experiment. Our intent is for this different
	// codepath to produce the same results when there aren't any
	// partial-expanded modules, but bugs might make that not true and so
	// this is conservative to minimize the risk of breaking things for
	// those who aren't participating in the experiment.
	//
	// TODO: If this experiment is stablized then we should aim to combine
	// these two codepaths back together, so that the behavior is less likely
	// to diverge under future maintenence.
	if n.unknownInstancesExperimentEnabled {
		pem := expander.UnknownModuleInstances(n.Addr.Module)
		g, expandDiags := n.dynamicExpandPartial(ctx, moduleInstances, pem, imports)
		diags = diags.Append(expandDiags)
		return g, diags
	}

	g, expandDiags := n.dynamicExpand(ctx, moduleInstances, imports)
	diags = diags.Append(expandDiags)
	return g, diags
}

// Import blocks are expanded in conjunction with their associated resource block.
func (n *nodeExpandPlannableResource) expandResourceImports(ctx EvalContext) (addrs.Map[addrs.AbsResourceInstance, string], tfdiags.Diagnostics) {
	// Imports maps the target address to an import ID.
	imports := addrs.MakeMap[addrs.AbsResourceInstance, string]()
	var diags tfdiags.Diagnostics

	if len(n.importTargets) == 0 {
		return imports, diags
=======
	// The possibility of partial-expanded modules and resources is guarded by a
	// top-level option for the whole plan, so that we can preserve mainline
	// behavior for the modules runtime. So, we currently branch off into an
	// entirely-separate codepath in those situations, at the expense of
	// duplicating some of the logic for behavior this method would normally
	// handle.
	if ctx.Deferrals().DeferralAllowed() {
		pem := expander.UnknownModuleInstances(n.Addr.Module)
		return n.dynamicExpandWithDeferralAllowed(ctx, moduleInstances, pem)
>>>>>>> 06540ade
	}

	// Import blocks are only valid within the root module, and must be
	// evaluated within that context
	ctx = evalContextForModuleInstance(ctx, addrs.RootModuleInstance)

	for _, imp := range n.importTargets {
		if imp.Config == nil {
			// if we have a legacy addr, it was supplied on the commandline so
			// there is nothing to expand
			if !imp.LegacyAddr.Equal(addrs.AbsResourceInstance{}) {
				imports.Put(imp.LegacyAddr, imp.IDString)
				return imports, diags
			}

			// legacy import tests may have no configuration
			log.Printf("[WARN] no configuration for import target %#v", imp)
			continue
		}

		if imp.Config.ForEach == nil {
			importID, evalDiags := evaluateImportIdExpression(imp.Config.ID, ctx, EvalDataForNoInstanceKey)
			diags = diags.Append(evalDiags)
			if diags.HasErrors() {
				return imports, diags
			}

			traversal, hds := hcl.AbsTraversalForExpr(imp.Config.To)
			diags = diags.Append(hds)
			to, tds := addrs.ParseAbsResourceInstance(traversal)
			diags = diags.Append(tds)
			if diags.HasErrors() {
				return imports, diags
			}

			imports.Put(to, importID)

			log.Printf("[TRACE] expandResourceImports: found single import target %s", to)
			continue
		}

		forEachData, forEachDiags := newForEachEvaluator(imp.Config.ForEach, ctx, false).ImportValues()
		diags = diags.Append(forEachDiags)
		if forEachDiags.HasErrors() {
			return imports, diags
		}

		for _, keyData := range forEachData {
			res, evalDiags := evalImportToExpression(imp.Config.To, keyData)
			diags = diags.Append(evalDiags)
			if diags.HasErrors() {
				return imports, diags
			}

			importID, evalDiags := evaluateImportIdExpression(imp.Config.ID, ctx, keyData)
			diags = diags.Append(evalDiags)
			if diags.HasErrors() {
				return imports, diags
			}

			imports.Put(res, importID)
			log.Printf("[TRACE] expandResourceImports: expanded import target %s", res)
		}
	}

	// filter out any import which already exist in state
	state := ctx.State()
	for _, el := range imports.Elements() {
		if state.ResourceInstance(el.Key) != nil {
			log.Printf("[DEBUG] expandResourceImports: skipping import address %s already in state", el.Key)
			imports.Remove(el.Key)
		}
	}

	return imports, diags
}

// validateExpandedImportTargets checks that all expanded imports correspond to
// a configured instance.
func (n *nodeExpandPlannableResource) validateExpandedImportTargets(expandedImports addrs.Map[addrs.AbsResourceInstance, string], expandedInstances addrs.Set[addrs.Checkable]) tfdiags.Diagnostics {
	var diags tfdiags.Diagnostics

	for _, addr := range expandedImports.Keys() {
		if !expandedInstances.Has(addr) {
			diags = diags.Append(tfdiags.Sourceless(
				tfdiags.Error,
				"Configuration for import target does not exist",
				fmt.Sprintf("The configuration for the given import %s does not exist. All target instances must have an associated configuration to be imported.", addr),
			))
			return diags
		}
	}

	return diags
}

func (n *nodeExpandPlannableResource) dynamicExpand(ctx EvalContext, moduleInstances []addrs.ModuleInstance, imports addrs.Map[addrs.AbsResourceInstance, string]) (*Graph, tfdiags.Diagnostics) {
	var g Graph
	var diags tfdiags.Diagnostics

	// Lock the state while we inspect it
	state := ctx.State().Lock()

	var orphans []*states.Resource
	for _, res := range state.Resources(n.Addr) {
		found := false
		for _, m := range moduleInstances {
			if m.Equal(res.Addr.Module) {
				found = true
				break
			}
		}
		// The module instance of the resource in the state doesn't exist
		// in the current config, so this whole resource is orphaned.
		if !found {
			orphans = append(orphans, res)
		}
	}

	// We'll no longer use the state directly here, and the other functions
	// we'll call below may use it so we'll release the lock.
	state = nil
	ctx.State().Unlock()

	for _, res := range orphans {
		for key := range res.Instances {
			addr := res.Addr.Instance(key)
			abs := NewNodeAbstractResourceInstance(addr)
			abs.AttachResourceState(res)
			n := n.concreteResourceOrphan(abs)
			g.Add(n)
		}
	}

	// The above dealt with the expansion of the containing module, so now
	// we need to deal with the expansion of the resource itself across all
	// instances of the module.
	//
	// We'll gather up all of the leaf instances we learn about along the way
	// so that we can inform the checks subsystem of which instances it should
	// be expecting check results for, below.

	expandedInstances := addrs.MakeSet[addrs.Checkable]()
	for _, module := range moduleInstances {
		resAddr := n.Addr.Resource.Absolute(module)
		instances, err := n.expandResourceInstances(ctx, resAddr, imports, &g)
		diags = diags.Append(err)
		for _, instance := range instances {
			expandedInstances.Add(instance)
		}
	}
	if diags.HasErrors() {
		return nil, diags
	}

	diags = diags.Append(n.validateExpandedImportTargets(imports, expandedInstances))

	// If this is a resource that participates in custom condition checks
	// (i.e. it has preconditions or postconditions) then the check state
	// wants to know the addresses of the checkable objects so that it can
	// treat them as unknown status if we encounter an error before actually
	// visiting the checks.
	if checkState := ctx.Checks(); checkState.ConfigHasChecks(n.NodeAbstractResource.Addr) {
		checkState.ReportCheckableObjects(n.NodeAbstractResource.Addr, expandedInstances)
	}

	addRootNodeToGraph(&g)

	return &g, diags
}

<<<<<<< HEAD
=======
// dynamicExpandWithDeferralAllowed is a variant of DynamicExpand that we use
// when deferred actions are enabled for the current plan.
//
// Once deferred actions are more stable and robust in the stacks runtime, it
// would be nice to integrate this logic a little better with the main
// DynamicExpand logic, but it's separate for now to minimize the risk of
// stacks-specific behavior impacting configurations that are not opted into it.
func (n *nodeExpandPlannableResource) dynamicExpandWithDeferralAllowed(globalCtx EvalContext, knownInsts []addrs.ModuleInstance, partialInsts addrs.Set[addrs.PartialExpandedModule]) (*Graph, tfdiags.Diagnostics) {
	var g Graph
	var diags tfdiags.Diagnostics

	// We need to resolve the expansions of the resource itself, separately
	// for each of the dynamic module prefixes it appears under.
	knownAddrs := addrs.MakeSet[addrs.AbsResourceInstance]()
	partialExpandedAddrs := addrs.MakeSet[addrs.PartialExpandedResource]()
	for _, moduleAddr := range knownInsts {
		resourceAddr := n.Addr.Resource.Absolute(moduleAddr)
		// The rest of our work here needs to know which module instance it's
		// working in, so that it can evaluate expressions in the appropriate scope.
		moduleCtx := evalContextForModuleInstance(globalCtx, resourceAddr.Module)

		// writeResourceState calculates the dynamic expansion of the given
		// resource as a side-effect, along with its other work.
		moreDiags := n.writeResourceState(moduleCtx, resourceAddr)
		diags = diags.Append(moreDiags)
		if moreDiags.HasErrors() {
			continue
		}

		// We can now ask for all of the individual resource instances that
		// we know, or for those with not-yet-known expansion.
		expander := moduleCtx.InstanceExpander()
		_, knownInstKeys, haveUnknownKeys := expander.ResourceInstanceKeys(resourceAddr)
		for _, instKey := range knownInstKeys {
			instAddr := resourceAddr.Instance(instKey)
			knownAddrs.Add(instAddr)
		}
		if haveUnknownKeys {
			partialAddr := moduleAddr.UnexpandedResource(resourceAddr.Resource)
			partialExpandedAddrs.Add(partialAddr)
		}
	}
	for _, moduleAddr := range partialInsts {
		// Resources that appear under partial-expanded module prefixes are
		// also partial-expanded resource addresses.
		partialAddr := moduleAddr.Resource(n.Addr.Resource)
		partialExpandedAddrs.Add(partialAddr)
	}
	// If we accumulated any error diagnostics in our work so far then
	// we'll just bail out at this point.
	if diags.HasErrors() {
		return nil, diags
	}

	// We need to search the prior state for any resource instances that
	// belong to module instances that are no longer declared in the
	// configuration, which is one way a resource instance can be classified
	// as an "orphan".
	//
	// However, if any instance is under a partial-expanded prefix then
	// we can't know whether it's still desired or not, and so we'll need
	// to defer dealing with it to a future plan/apply round.
	//
	// We need to compare with the resource instances we can find in the
	// state, so we'll need to briefly hold the state lock while we inspect
	// those. The following inline function limits the scope of the lock.
	orphanAddrs := addrs.MakeSet[addrs.AbsResourceInstance]()
	maybeOrphanAddrs := addrs.MakeSet[addrs.AbsResourceInstance]()
	func() {
		ss := globalCtx.PrevRunState()
		state := ss.Lock()
		defer ss.Unlock()

		for _, res := range state.Resources(n.Addr) {
		Instances:
			for instKey := range res.Instances {
				instAddr := res.Addr.Instance(instKey)

				for _, partialAddr := range partialExpandedAddrs {
					if partialAddr.MatchesInstance(instAddr) {
						// The instance is beneath a partial-expanded prefix, so
						// we can't decide yet whether it's an orphan or not,
						// but we'll still note it so we can make sure to
						// refresh its state.
						maybeOrphanAddrs.Add(instAddr)
						continue Instances
					}
				}
				if !knownAddrs.Has(instAddr) {
					// If we get here then the instance is not under an
					// partial-expanded prefix and is not in our set of
					// fully-known desired state instances, and so it's
					// an "orphan".
					orphanAddrs.Add(instAddr)
				}
			}
		}
	}()

	// TEMP: The code that deals with some other language/workflow features
	// is not yet updated to be able to handle partial-expanded resource
	// address prefixes, to constrain the scope of the initial experimental
	// implementation. We'll reject some of those cases with errors, just to
	// be explicit that they don't work rather than just quietly doing
	// something incomplete/broken/strange.
	if len(partialExpandedAddrs) != 0 {
		// Some other parts of the system aren't yet able to make sense of
		// partial-expanded resource addresses, so we'll forbid them for
		// now and improve on this in later iterations of the experiment.
		if len(n.Targets) != 0 {
			diags = diags.Append(tfdiags.Sourceless(
				tfdiags.Error,
				"Cannot use resource targeting with unknown count or for_each",
				"In the current phase of the unknown_instances language experiment, the -target=... planning option is not yet supported whenever unknown count or for_each are present.",
			))
		}
		if len(n.forceReplace) != 0 {
			diags = diags.Append(tfdiags.Sourceless(
				tfdiags.Error,
				"Cannot use forced replacement with unknown count or for_each",
				"In the current phase of the unknown_instances language experiment, the -replace=... planning option is not yet supported whenever unknown count or for_each are present.",
			))
		}
		if diags.HasErrors() {
			return nil, diags
		}
	}

	// At this point we have four different sets of resource instance
	// addresses:
	// - knownAddrs are definitely in the desired state. They may or may not
	//   also be in the previous run state.
	// - partialExpandedAddrs are unbounded sets of instances that _might_
	//   be in the desired state, but we can't know until a future round.
	// - orphanAddrs are in the previous run state but definitely not in
	//   the desired state.
	// - maybeOrphanAddrs are in the previous run state and we can't know
	//   whether they are in the desired state until a future round.
	//
	// Each resource instance in the union of all of the above sets needs to
	// be represented as part of _some_ graph node, but we'll build them
	// differently depending on which set they came from.
	for _, addr := range knownAddrs {
		log.Printf("[TRACE] nodeExpandPlannableResource: %s is definitely in the desired state", addr)
		v := &NodePlannableResourceInstance{
			NodeAbstractResourceInstance: NewNodeAbstractResourceInstance(addr),
			skipRefresh:                  n.skipRefresh,
			skipPlanChanges:              n.skipPlanChanges,
			forceReplace:                 n.forceReplace,
			// TODO: replaceTriggeredBy?
			// TODO: importTarget?
			// TODO: ForceCreateBeforeDestroy?
		}
		v.ResolvedProvider = n.ResolvedProvider
		v.Config = n.Config
		g.Add(v)
	}
	for _, addr := range partialExpandedAddrs {
		log.Printf("[TRACE] nodeExpandPlannableResource: desired instances matching %s are not yet known", addr)
		v := &nodePlannablePartialExpandedResource{
			addr:             addr,
			config:           n.Config,
			resolvedProvider: n.ResolvedProvider,
			skipPlanChanges:  n.skipPlanChanges,
		}
		g.Add(v)
	}
	for _, addr := range orphanAddrs {
		log.Printf("[TRACE] nodeExpandPlannableResource: %s is in previous state but no longer desired", addr)
		v := &NodePlannableResourceInstanceOrphan{
			NodeAbstractResourceInstance: NewNodeAbstractResourceInstance(addr),
			skipRefresh:                  n.skipRefresh,
			skipPlanChanges:              n.skipPlanChanges,
			// TODO: forgetResources?
			// TODO: forgetModules?
		}
		v.ResolvedProvider = n.ResolvedProvider
		v.Config = n.Config
		g.Add(v)
	}
	for _, addr := range maybeOrphanAddrs {
		// For any object in the previous run state where we cannot yet know
		// if it's an orphan, we can't yet properly plan it but we still
		// want to refresh it, in the same way we would if this were a
		// refresh-only plan.
		log.Printf("[TRACE] nodeExpandPlannableResource: %s is in previous state but unknown whether it's still desired", addr)
		v := &NodePlannableResourceInstance{
			NodeAbstractResourceInstance: NewNodeAbstractResourceInstance(addr),
			skipRefresh:                  n.skipRefresh,
			skipPlanChanges:              true, // We never plan for a "maybe-orphan"
			forceReplace:                 n.forceReplace,
			// TODO: replaceTriggeredBy?
			// TODO: importTarget?
			// TODO: ForceCreateBeforeDestroy?
		}
		v.ResolvedProvider = n.ResolvedProvider
		v.Config = n.Config
		g.Add(v)
	}

	addRootNodeToGraph(&g)
	return &g, diags
}

// validateExpandedImportTargets checks that all expanded imports correspond to
// a configured instance.
func (n *nodeExpandPlannableResource) validateExpandedImportTargets() tfdiags.Diagnostics {
	var diags tfdiags.Diagnostics

	for _, addr := range n.expandedImports {
		if !n.expandedInstances.Has(addr) {
			diags = diags.Append(tfdiags.Sourceless(
				tfdiags.Error,
				"Configuration for import target does not exist",
				fmt.Sprintf("The configuration for the given import %s does not exist. All target instances must have an associated configuration to be imported.", addr),
			))
			return diags
		}
	}

	return diags
}

>>>>>>> 06540ade
// expandResourceInstances calculates the dynamic expansion for the resource
// itself in the context of a particular module instance.
//
// It has several side-effects:
//   - Adds a node to Graph g for each leaf resource instance it discovers, whether present or orphaned.
//   - Registers the expansion of the resource in the "expander" object embedded inside EvalContext globalCtx.
//   - Adds each present (non-orphaned) resource instance address to checkableAddrs (guaranteed to always be addrs.AbsResourceInstance, despite being declared as addrs.Checkable).
//
// After calling this for each of the module instances the resource appears
// within, the caller must register the final superset instAddrs with the
// checks subsystem so that it knows the fully expanded set of checkable
// object instances for this resource instance.
func (n *nodeExpandPlannableResource) expandResourceInstances(globalCtx EvalContext, resAddr addrs.AbsResource, imports addrs.Map[addrs.AbsResourceInstance, string], g *Graph) ([]addrs.AbsResourceInstance, tfdiags.Diagnostics) {
	var diags tfdiags.Diagnostics

	// The rest of our work here needs to know which module instance it's
	// working in, so that it can evaluate expressions in the appropriate scope.
	moduleCtx := evalContextForModuleInstance(globalCtx, resAddr.Module)

	// writeResourceState is responsible for informing the expander of what
	// repetition mode this resource has, which allows expander.ExpandResource
	// to work below.
	moreDiags := n.writeResourceState(moduleCtx, resAddr)
	diags = diags.Append(moreDiags)
	if moreDiags.HasErrors() {
		return nil, diags
	}

	// Before we expand our resource into potentially many resource instances,
	// we'll verify that any mention of this resource in n.forceReplace is
	// consistent with the repetition mode of the resource. In other words,
	// we're aiming to catch a situation where naming a particular resource
	// instance would require an instance key but the given address has none.
	expander := moduleCtx.InstanceExpander()
	instanceAddrs := expander.ExpandResource(resAddr)

	// If there's a number of instances other than 1 then we definitely need
	// an index.
	mustHaveIndex := len(instanceAddrs) != 1
	// If there's only one instance then we might still need an index, if the
	// instance address has one.
	if len(instanceAddrs) == 1 && instanceAddrs[0].Resource.Key != addrs.NoKey {
		mustHaveIndex = true
	}
	if mustHaveIndex {
		diags = diags.Append(n.validForceReplaceTargets(instanceAddrs))
	}
	// NOTE: The actual interpretation of n.forceReplace to produce replace
	// actions is in the per-instance function we're about to call, because
	// we need to evaluate it on a per-instance basis.

	// Our graph builder mechanism expects to always be constructing new
	// graphs rather than adding to existing ones, so we'll first
	// construct a subgraph just for this individual modules's instances and
	// then we'll steal all of its nodes and edges to incorporate into our
	// main graph which contains all of the resource instances together.
	instG, instDiags := n.resourceInstanceSubgraph(moduleCtx, resAddr, instanceAddrs, imports)
	if instDiags.HasErrors() {
		diags = diags.Append(instDiags)
		return nil, diags
	}
	g.Subsume(&instG.AcyclicGraph.Graph)

	return instanceAddrs, diags
}

func (n *nodeExpandPlannableResource) resourceInstanceSubgraph(ctx EvalContext, addr addrs.AbsResource, instanceAddrs []addrs.AbsResourceInstance, imports addrs.Map[addrs.AbsResourceInstance, string]) (*Graph, tfdiags.Diagnostics) {
	var diags tfdiags.Diagnostics

	if n.Config == nil && n.generateConfigPath != "" && imports.Len() == 0 {
		// We're generating configuration, but there's nothing to import, which
		// means the import block must have expanded to zero instances.
		// the instance expander will always return a single instance because
		// we have assumed there will eventually be a configuration for this
		// resource, so return here before we add that to the graph.
		return &Graph{}, diags
	}

	// Our graph transformers require access to the full state, so we'll
	// temporarily lock it while we work on this.
	state := ctx.State().Lock()
	defer ctx.State().Unlock()

	// Start creating the steps
	steps := []GraphTransformer{
		// Expand the count or for_each (if present)
		&ResourceCountTransformer{
			Concrete:      n.concreteResource(imports, n.skipPlanChanges),
			Schema:        n.Schema,
			Addr:          n.ResourceAddr(),
			InstanceAddrs: instanceAddrs,
		},

		// Add the count/for_each orphans
		&OrphanResourceInstanceCountTransformer{
			Concrete:      n.concreteResourceOrphan,
			Addr:          addr,
			InstanceAddrs: instanceAddrs,
			State:         state,
		},

		// Attach the state
		&AttachStateTransformer{State: state},

		// Targeting
		&TargetsTransformer{Targets: n.Targets},

		// Connect references so ordering is correct
		&ReferenceTransformer{},

		// Make sure there is a single root
		&RootTransformer{},
	}

	// Build the graph
	b := &BasicGraphBuilder{
		Steps: steps,
		Name:  "nodeExpandPlannableResource",
	}
	graph, graphDiags := b.Build(addr.Module)
	diags = diags.Append(graphDiags)

	return graph, diags
}

func (n *nodeExpandPlannableResource) concreteResource(imports addrs.Map[addrs.AbsResourceInstance, string], skipPlanChanges bool) func(*NodeAbstractResourceInstance) dag.Vertex {
	return func(a *NodeAbstractResourceInstance) dag.Vertex {
		var m *NodePlannableResourceInstance

		// If we're in legacy import mode (the import CLI command), we only need
		// to return the import node, not a plannable resource node.
		for _, importTarget := range n.importTargets {
			if importTarget.LegacyAddr.Equal(a.Addr) {
				return &graphNodeImportState{
					Addr:             importTarget.LegacyAddr,
					ID:               imports.Get(importTarget.LegacyAddr),
					ResolvedProvider: n.ResolvedProvider,
				}
			}
		}

		// Add the config and state since we don't do that via transforms
		a.Config = n.Config
		a.ResolvedProvider = n.ResolvedProvider
		a.Schema = n.Schema
		a.ProvisionerSchemas = n.ProvisionerSchemas
		a.ProviderMetas = n.ProviderMetas
		a.dependsOn = n.dependsOn
		a.Dependencies = n.dependencies
		a.preDestroyRefresh = n.preDestroyRefresh
		a.generateConfigPath = n.generateConfigPath

		m = &NodePlannableResourceInstance{
			NodeAbstractResourceInstance: a,

			// By the time we're walking, we've figured out whether we need
			// to force on CreateBeforeDestroy due to dependencies on other
			// nodes that have it.
			ForceCreateBeforeDestroy: n.CreateBeforeDestroy(),
			skipRefresh:              n.skipRefresh,
			skipPlanChanges:          skipPlanChanges,
			forceReplace:             n.forceReplace,
		}

		importID, ok := imports.GetOk(a.Addr)
		if ok {
			m.importTarget = ImportTarget{
				IDString: importID,
			}
		}

		return m
	}
}

func (n *nodeExpandPlannableResource) concreteResourceOrphan(a *NodeAbstractResourceInstance) dag.Vertex {
	// Add the config and state since we don't do that via transforms
	a.Config = n.Config
	a.ResolvedProvider = n.ResolvedProvider
	a.Schema = n.Schema
	a.ProvisionerSchemas = n.ProvisionerSchemas
	a.ProviderMetas = n.ProviderMetas

	return &NodePlannableResourceInstanceOrphan{
		NodeAbstractResourceInstance: a,
		skipRefresh:                  n.skipRefresh,
		skipPlanChanges:              n.skipPlanChanges,
	}
}

func (n *nodeExpandPlannableResource) validForceReplaceTargets(instanceAddrs []addrs.AbsResourceInstance) tfdiags.Diagnostics {
	var diags tfdiags.Diagnostics

	for _, candidateAddr := range n.forceReplace {
		if candidateAddr.Resource.Key == addrs.NoKey {
			if n.Addr.Resource.Equal(candidateAddr.Resource.Resource) {
				switch {
				case len(instanceAddrs) == 0:
					// In this case there _are_ no instances to replace, so
					// there isn't any alternative address for us to suggest.
					diags = diags.Append(tfdiags.Sourceless(
						tfdiags.Warning,
						"Incompletely-matched force-replace resource instance",
						fmt.Sprintf(
							"Your force-replace request for %s doesn't match any resource instances because this resource doesn't have any instances.",
							candidateAddr,
						),
					))
				case len(instanceAddrs) == 1:
					diags = diags.Append(tfdiags.Sourceless(
						tfdiags.Warning,
						"Incompletely-matched force-replace resource instance",
						fmt.Sprintf(
							"Your force-replace request for %s doesn't match any resource instances because it lacks an instance key.\n\nTo force replacement of the single declared instance, use the following option instead:\n  -replace=%q",
							candidateAddr, instanceAddrs[0],
						),
					))
				default:
					var possibleValidOptions strings.Builder
					for _, addr := range instanceAddrs {
						fmt.Fprintf(&possibleValidOptions, "\n  -replace=%q", addr)
					}

					diags = diags.Append(tfdiags.Sourceless(
						tfdiags.Warning,
						"Incompletely-matched force-replace resource instance",
						fmt.Sprintf(
							"Your force-replace request for %s doesn't match any resource instances because it lacks an instance key.\n\nTo force replacement of particular instances, use one or more of the following options instead:%s",
							candidateAddr, possibleValidOptions.String(),
						),
					))
				}
			}
		}
	}

	return diags
}<|MERGE_RESOLUTION|>--- conflicted
+++ resolved
@@ -100,53 +100,12 @@
 	expander := ctx.InstanceExpander()
 	moduleInstances := expander.ExpandModule(n.Addr.Module)
 
-<<<<<<< HEAD
 	// Expand the imports for this resource.
 	// TODO: Add support for unknown instances in import blocks.
 	var diags tfdiags.Diagnostics
 	imports, importDiags := n.expandResourceImports(ctx)
 	diags = diags.Append(importDiags)
 
-	// The possibility of partial-expanded modules and resources is
-	// currently guarded by a language experiment, and so to minimize the
-	// risk of that experiment impacting mainline behavior we currently
-	// branch off into an entirely-separate codepath in those situations,
-	// at the expense of duplicating some of the logic for behavior this
-	// method would normally handle.
-	//
-	// Normally language experiments are confined to only a single module,
-	// but this one has potential cross-module impact once enabled for at
-	// least one, and so this flag is true if _any_ module in the configuration
-	// has opted in to the experiment. Our intent is for this different
-	// codepath to produce the same results when there aren't any
-	// partial-expanded modules, but bugs might make that not true and so
-	// this is conservative to minimize the risk of breaking things for
-	// those who aren't participating in the experiment.
-	//
-	// TODO: If this experiment is stablized then we should aim to combine
-	// these two codepaths back together, so that the behavior is less likely
-	// to diverge under future maintenence.
-	if n.unknownInstancesExperimentEnabled {
-		pem := expander.UnknownModuleInstances(n.Addr.Module)
-		g, expandDiags := n.dynamicExpandPartial(ctx, moduleInstances, pem, imports)
-		diags = diags.Append(expandDiags)
-		return g, diags
-	}
-
-	g, expandDiags := n.dynamicExpand(ctx, moduleInstances, imports)
-	diags = diags.Append(expandDiags)
-	return g, diags
-}
-
-// Import blocks are expanded in conjunction with their associated resource block.
-func (n *nodeExpandPlannableResource) expandResourceImports(ctx EvalContext) (addrs.Map[addrs.AbsResourceInstance, string], tfdiags.Diagnostics) {
-	// Imports maps the target address to an import ID.
-	imports := addrs.MakeMap[addrs.AbsResourceInstance, string]()
-	var diags tfdiags.Diagnostics
-
-	if len(n.importTargets) == 0 {
-		return imports, diags
-=======
 	// The possibility of partial-expanded modules and resources is guarded by a
 	// top-level option for the whole plan, so that we can preserve mainline
 	// behavior for the modules runtime. So, we currently branch off into an
@@ -155,8 +114,24 @@
 	// handle.
 	if ctx.Deferrals().DeferralAllowed() {
 		pem := expander.UnknownModuleInstances(n.Addr.Module)
-		return n.dynamicExpandWithDeferralAllowed(ctx, moduleInstances, pem)
->>>>>>> 06540ade
+		g, expandDiags := n.dynamicExpandPartial(ctx, moduleInstances, pem, imports)
+		diags = diags.Append(expandDiags)
+		return g, diags
+	}
+
+	g, expandDiags := n.dynamicExpand(ctx, moduleInstances, imports)
+	diags = diags.Append(expandDiags)
+	return g, diags
+}
+
+// Import blocks are expanded in conjunction with their associated resource block.
+func (n *nodeExpandPlannableResource) expandResourceImports(ctx EvalContext) (addrs.Map[addrs.AbsResourceInstance, string], tfdiags.Diagnostics) {
+	// Imports maps the target address to an import ID.
+	imports := addrs.MakeMap[addrs.AbsResourceInstance, string]()
+	var diags tfdiags.Diagnostics
+
+	if len(n.importTargets) == 0 {
+		return imports, diags
 	}
 
 	// Import blocks are only valid within the root module, and must be
@@ -328,232 +303,6 @@
 	return &g, diags
 }
 
-<<<<<<< HEAD
-=======
-// dynamicExpandWithDeferralAllowed is a variant of DynamicExpand that we use
-// when deferred actions are enabled for the current plan.
-//
-// Once deferred actions are more stable and robust in the stacks runtime, it
-// would be nice to integrate this logic a little better with the main
-// DynamicExpand logic, but it's separate for now to minimize the risk of
-// stacks-specific behavior impacting configurations that are not opted into it.
-func (n *nodeExpandPlannableResource) dynamicExpandWithDeferralAllowed(globalCtx EvalContext, knownInsts []addrs.ModuleInstance, partialInsts addrs.Set[addrs.PartialExpandedModule]) (*Graph, tfdiags.Diagnostics) {
-	var g Graph
-	var diags tfdiags.Diagnostics
-
-	// We need to resolve the expansions of the resource itself, separately
-	// for each of the dynamic module prefixes it appears under.
-	knownAddrs := addrs.MakeSet[addrs.AbsResourceInstance]()
-	partialExpandedAddrs := addrs.MakeSet[addrs.PartialExpandedResource]()
-	for _, moduleAddr := range knownInsts {
-		resourceAddr := n.Addr.Resource.Absolute(moduleAddr)
-		// The rest of our work here needs to know which module instance it's
-		// working in, so that it can evaluate expressions in the appropriate scope.
-		moduleCtx := evalContextForModuleInstance(globalCtx, resourceAddr.Module)
-
-		// writeResourceState calculates the dynamic expansion of the given
-		// resource as a side-effect, along with its other work.
-		moreDiags := n.writeResourceState(moduleCtx, resourceAddr)
-		diags = diags.Append(moreDiags)
-		if moreDiags.HasErrors() {
-			continue
-		}
-
-		// We can now ask for all of the individual resource instances that
-		// we know, or for those with not-yet-known expansion.
-		expander := moduleCtx.InstanceExpander()
-		_, knownInstKeys, haveUnknownKeys := expander.ResourceInstanceKeys(resourceAddr)
-		for _, instKey := range knownInstKeys {
-			instAddr := resourceAddr.Instance(instKey)
-			knownAddrs.Add(instAddr)
-		}
-		if haveUnknownKeys {
-			partialAddr := moduleAddr.UnexpandedResource(resourceAddr.Resource)
-			partialExpandedAddrs.Add(partialAddr)
-		}
-	}
-	for _, moduleAddr := range partialInsts {
-		// Resources that appear under partial-expanded module prefixes are
-		// also partial-expanded resource addresses.
-		partialAddr := moduleAddr.Resource(n.Addr.Resource)
-		partialExpandedAddrs.Add(partialAddr)
-	}
-	// If we accumulated any error diagnostics in our work so far then
-	// we'll just bail out at this point.
-	if diags.HasErrors() {
-		return nil, diags
-	}
-
-	// We need to search the prior state for any resource instances that
-	// belong to module instances that are no longer declared in the
-	// configuration, which is one way a resource instance can be classified
-	// as an "orphan".
-	//
-	// However, if any instance is under a partial-expanded prefix then
-	// we can't know whether it's still desired or not, and so we'll need
-	// to defer dealing with it to a future plan/apply round.
-	//
-	// We need to compare with the resource instances we can find in the
-	// state, so we'll need to briefly hold the state lock while we inspect
-	// those. The following inline function limits the scope of the lock.
-	orphanAddrs := addrs.MakeSet[addrs.AbsResourceInstance]()
-	maybeOrphanAddrs := addrs.MakeSet[addrs.AbsResourceInstance]()
-	func() {
-		ss := globalCtx.PrevRunState()
-		state := ss.Lock()
-		defer ss.Unlock()
-
-		for _, res := range state.Resources(n.Addr) {
-		Instances:
-			for instKey := range res.Instances {
-				instAddr := res.Addr.Instance(instKey)
-
-				for _, partialAddr := range partialExpandedAddrs {
-					if partialAddr.MatchesInstance(instAddr) {
-						// The instance is beneath a partial-expanded prefix, so
-						// we can't decide yet whether it's an orphan or not,
-						// but we'll still note it so we can make sure to
-						// refresh its state.
-						maybeOrphanAddrs.Add(instAddr)
-						continue Instances
-					}
-				}
-				if !knownAddrs.Has(instAddr) {
-					// If we get here then the instance is not under an
-					// partial-expanded prefix and is not in our set of
-					// fully-known desired state instances, and so it's
-					// an "orphan".
-					orphanAddrs.Add(instAddr)
-				}
-			}
-		}
-	}()
-
-	// TEMP: The code that deals with some other language/workflow features
-	// is not yet updated to be able to handle partial-expanded resource
-	// address prefixes, to constrain the scope of the initial experimental
-	// implementation. We'll reject some of those cases with errors, just to
-	// be explicit that they don't work rather than just quietly doing
-	// something incomplete/broken/strange.
-	if len(partialExpandedAddrs) != 0 {
-		// Some other parts of the system aren't yet able to make sense of
-		// partial-expanded resource addresses, so we'll forbid them for
-		// now and improve on this in later iterations of the experiment.
-		if len(n.Targets) != 0 {
-			diags = diags.Append(tfdiags.Sourceless(
-				tfdiags.Error,
-				"Cannot use resource targeting with unknown count or for_each",
-				"In the current phase of the unknown_instances language experiment, the -target=... planning option is not yet supported whenever unknown count or for_each are present.",
-			))
-		}
-		if len(n.forceReplace) != 0 {
-			diags = diags.Append(tfdiags.Sourceless(
-				tfdiags.Error,
-				"Cannot use forced replacement with unknown count or for_each",
-				"In the current phase of the unknown_instances language experiment, the -replace=... planning option is not yet supported whenever unknown count or for_each are present.",
-			))
-		}
-		if diags.HasErrors() {
-			return nil, diags
-		}
-	}
-
-	// At this point we have four different sets of resource instance
-	// addresses:
-	// - knownAddrs are definitely in the desired state. They may or may not
-	//   also be in the previous run state.
-	// - partialExpandedAddrs are unbounded sets of instances that _might_
-	//   be in the desired state, but we can't know until a future round.
-	// - orphanAddrs are in the previous run state but definitely not in
-	//   the desired state.
-	// - maybeOrphanAddrs are in the previous run state and we can't know
-	//   whether they are in the desired state until a future round.
-	//
-	// Each resource instance in the union of all of the above sets needs to
-	// be represented as part of _some_ graph node, but we'll build them
-	// differently depending on which set they came from.
-	for _, addr := range knownAddrs {
-		log.Printf("[TRACE] nodeExpandPlannableResource: %s is definitely in the desired state", addr)
-		v := &NodePlannableResourceInstance{
-			NodeAbstractResourceInstance: NewNodeAbstractResourceInstance(addr),
-			skipRefresh:                  n.skipRefresh,
-			skipPlanChanges:              n.skipPlanChanges,
-			forceReplace:                 n.forceReplace,
-			// TODO: replaceTriggeredBy?
-			// TODO: importTarget?
-			// TODO: ForceCreateBeforeDestroy?
-		}
-		v.ResolvedProvider = n.ResolvedProvider
-		v.Config = n.Config
-		g.Add(v)
-	}
-	for _, addr := range partialExpandedAddrs {
-		log.Printf("[TRACE] nodeExpandPlannableResource: desired instances matching %s are not yet known", addr)
-		v := &nodePlannablePartialExpandedResource{
-			addr:             addr,
-			config:           n.Config,
-			resolvedProvider: n.ResolvedProvider,
-			skipPlanChanges:  n.skipPlanChanges,
-		}
-		g.Add(v)
-	}
-	for _, addr := range orphanAddrs {
-		log.Printf("[TRACE] nodeExpandPlannableResource: %s is in previous state but no longer desired", addr)
-		v := &NodePlannableResourceInstanceOrphan{
-			NodeAbstractResourceInstance: NewNodeAbstractResourceInstance(addr),
-			skipRefresh:                  n.skipRefresh,
-			skipPlanChanges:              n.skipPlanChanges,
-			// TODO: forgetResources?
-			// TODO: forgetModules?
-		}
-		v.ResolvedProvider = n.ResolvedProvider
-		v.Config = n.Config
-		g.Add(v)
-	}
-	for _, addr := range maybeOrphanAddrs {
-		// For any object in the previous run state where we cannot yet know
-		// if it's an orphan, we can't yet properly plan it but we still
-		// want to refresh it, in the same way we would if this were a
-		// refresh-only plan.
-		log.Printf("[TRACE] nodeExpandPlannableResource: %s is in previous state but unknown whether it's still desired", addr)
-		v := &NodePlannableResourceInstance{
-			NodeAbstractResourceInstance: NewNodeAbstractResourceInstance(addr),
-			skipRefresh:                  n.skipRefresh,
-			skipPlanChanges:              true, // We never plan for a "maybe-orphan"
-			forceReplace:                 n.forceReplace,
-			// TODO: replaceTriggeredBy?
-			// TODO: importTarget?
-			// TODO: ForceCreateBeforeDestroy?
-		}
-		v.ResolvedProvider = n.ResolvedProvider
-		v.Config = n.Config
-		g.Add(v)
-	}
-
-	addRootNodeToGraph(&g)
-	return &g, diags
-}
-
-// validateExpandedImportTargets checks that all expanded imports correspond to
-// a configured instance.
-func (n *nodeExpandPlannableResource) validateExpandedImportTargets() tfdiags.Diagnostics {
-	var diags tfdiags.Diagnostics
-
-	for _, addr := range n.expandedImports {
-		if !n.expandedInstances.Has(addr) {
-			diags = diags.Append(tfdiags.Sourceless(
-				tfdiags.Error,
-				"Configuration for import target does not exist",
-				fmt.Sprintf("The configuration for the given import %s does not exist. All target instances must have an associated configuration to be imported.", addr),
-			))
-			return diags
-		}
-	}
-
-	return diags
-}
-
->>>>>>> 06540ade
 // expandResourceInstances calculates the dynamic expansion for the resource
 // itself in the context of a particular module instance.
 //
